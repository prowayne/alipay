--- conflicted
+++ resolved
@@ -6,13 +6,6 @@
 current_dir = os.path.dirname(os.path.realpath(__file__))
 
 
-<<<<<<< HEAD
-def get_app_certs():
-    path = os.path.join(current_dir, "certs/app")
-    return (
-        os.path.join(path, "app_private_key.pem"),
-        os.path.join(path, "app_public_key.pem")
-=======
 def get_certs():
     return (
         open(os.path.join(current_dir, "certs", "ali_private_key.pem")).read(),
@@ -24,5 +17,4 @@
     return (
         os.path.join(current_dir, "certs", "ali_private_key.pem"),
         os.path.join(current_dir, "certs", "ali_public_key.pem")
->>>>>>> 422b10ec
     )