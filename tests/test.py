#!/usr/bin/env python
# coding: utf-8
import unittest
import json
import subprocess

from alipay import AliPayClient
from tests import helper
from tests.compat import mock

valid_response = json.dumps({
    "xxx_response": {
        "code": "10000"
    }
}).encode("utf-8")

invalid_response = json.dumps({
    "xxx_response": {
        "code": "20001",
        "sub_msg": "错误的消息"
    }
}).encode("utf-8")


class AliPayTestCase(unittest.TestCase):

    def setUp(self):
        super(AliPayTestCase, self).setUp()
<<<<<<< HEAD
        self.__app_private_key_path, self.__app_public_key_path = helper.get_app_certs()
=======
        self.__private_key, self.__ali_public_key = helper.get_certs()
        self.__private_key_path, self.__ali_public_key_path = \
            helper.get_certs_path()
>>>>>>> 422b10ec

    def _prepare_sync_response(self, alipay, response_type):
        """sign data with private key so we can validate with our public key 
        later
        """
        data = {
            "name": "Lily",
            "age": "12"
        }
        response = {
            response_type: data,
<<<<<<< HEAD
            "sign": alipay._sign(json.dumps(data))
=======
            "sign": alipay._sign(json.dumps(data), self.__private_key)
>>>>>>> 422b10ec
        }
        return json.dumps(response).encode("utf-8")

    def _prepare_get_oauth_token_response(self, alipay):
        return self._prepare_sync_response(alipay,
                                           "alipay_system_oauth_token_response")

<<<<<<< HEAD
    def _prepare_create_face_to_face_response(self, alipay):
        return self._prepare_sync_response(alipay, "alipay_trade_pay_response")

    def _prepare_refund_face_to_face_response(self, alipay):
        return self._prepare_sync_response(alipay, "alipay_trade_refund_response")

    def _prepare_alipay_fund_trans_toaccount_transfer_respone(self, alipay):
        return self._prepare_sync_response(alipay, "alipay_fund_trans_toaccount_transfer_response")

    def _prepare_alipay_fund_trans_order_query(self, alipay):
        return self._prepare_sync_response(alipay, "alipay_fund_trans_order_query_response")

    def get_client(self, sign_type):
        return AliPay(
            appid="appid",
            app_notify_url="http://example.com/app_notify_url",
            app_private_key_path=self.__app_private_key_path,
            alipay_public_key_path=self.__app_public_key_path,
            sign_type=sign_type
        )

    @mock.patch("alipay.urlopen")
    def test_alipay_trade_refund(self, mock_urlopen):
        """ 调用之后向支付宝服务器发送了申请,程序能够处理中文
        """
        alipay = self.get_client("RSA")
        # 配置urlopen返回值
        response = mock.Mock()
        response.read.return_value = self._prepare_refund_face_to_face_response(alipay)
        mock_urlopen.return_value = response

        data = {
            "out_trade_no": "test_ouit_trade_no",
            "refund_amount": 0.01,
            "refund_reason": "中文测试"
        }

        alipay.api_alipay_trade_refund(**data)
        self.assertTrue(mock_urlopen.called)

=======
    def get_client(self, sign_type):
        return AliPayClient(
            appid="appid",
            notify_url="http://example.com/app_notify_url",
            private_key=self.__private_key,
            alipay_public_key=self.__ali_public_key,
            sign_type=sign_type
        )

>>>>>>> 422b10ec
    def test_sign_data_with_private_key_sha1(self):
        """openssl 以及 alipay 分别对数据进行签名，得到同样的结果
        """
        alipay = self.get_client("RSA")
<<<<<<< HEAD
        result1 = alipay._sign("hello\n")
        result2 = subprocess.check_output(
            "echo hello | openssl sha -sha1 -sign {} | openssl base64".format(
                self.__app_private_key_path
=======
        result1 = alipay._sign("hello\n", self.__private_key)
        result2 = subprocess.check_output(
            "echo hello | openssl sha -sha1 -sign {} | openssl base64".format(
                self.__private_key_path
>>>>>>> 422b10ec
            ), shell=True).decode("utf-8")
        result2 = result2.replace("\n", "")
        self.assertEqual(result1, result2)

    def test_sign_data_with_private_key_sha256(self):
        """openssl 以及 alipay 分别对数据进行签名，得到同样的结果
        """
        alipay = self.get_client("RSA2")
<<<<<<< HEAD
        result1 = alipay._sign("hello\n")
        result2 = subprocess.check_output(
            "echo hello | openssl sha -sha256 -sign {} | openssl base64".format(
                self.__app_private_key_path
=======
        result1 = alipay._sign("hello\n", self.__private_key)
        result2 = subprocess.check_output(
            "echo hello | openssl sha -sha256 -sign {} | openssl base64".format(
                self.__private_key_path
>>>>>>> 422b10ec
            ), shell=True).decode("utf-8")
        result2 = result2.replace("\n", "")
        self.assertEqual(result1, result2)

    def test_verify_sha1(self):
        alipay = self.get_client("RSA")
        raw_content = "hello\n"
<<<<<<< HEAD
        signature = alipay._sign(raw_content)

        # 签名验证成功
        self.assertTrue(alipay._verify(raw_content, signature))
        # 签名失败
        self.assertFalse(alipay._verify(raw_content[:-1], signature))
=======
        signature = alipay._sign(raw_content, self.__private_key)

        # 签名验证成功
        self.assertTrue(alipay._verify(raw_content, signature,
                                       self.__ali_public_key))
        # 签名失败
        self.assertFalse(alipay._verify(raw_content[:-1], signature,
                                        self.__ali_public_key))
>>>>>>> 422b10ec

    def test_verify_sha256(self):
        alipay = self.get_client("RSA2")
        raw_content = "hello\n"
<<<<<<< HEAD
        signature = alipay._sign(raw_content)

        # 签名验证成功
        self.assertTrue(alipay._verify(raw_content, signature))
        # 签名失败
        self.assertFalse(alipay._verify(raw_content[:-1], signature))

    @mock.patch("alipay.urlopen")
    def test_alipay_trade_pay(self, mock_urlopen):
=======
        signature = alipay._sign(raw_content, self.__private_key)

        # 签名验证成功
        self.assertTrue(alipay._verify(raw_content, signature,
                                       self.__ali_public_key))
        # 签名失败
        self.assertFalse(alipay._verify(raw_content[:-1], signature,
                                        self.__ali_public_key))

    @mock.patch("alipay.urlopen")
    def test_get_oauth_token(self, mock_urlopen):
>>>>>>> 422b10ec
        alipay = self.get_client("RSA")

        response = mock.Mock()
        response.read.return_value = self._prepare_get_oauth_token_response(alipay)
        mock_urlopen.return_value = response

<<<<<<< HEAD
        alipay.api_alipay_trade_pay(
            "out_trade_no",
            "wave_code",
            "auth_code",
            "subject"
=======
        alipay.get_oauth_token(
            grant_type='code'
>>>>>>> 422b10ec
        )

        self.assertTrue(mock_urlopen.called)

<<<<<<< HEAD
    @mock.patch("alipay.urlopen")
    def test_query(self, mock_urlopen):
        alipay = self.get_client("RSA2")
        response = mock.Mock()
        response.read.return_value = self._prepare_query_face_to_face_response(alipay)
        mock_urlopen.return_value = response

        alipay.api_alipay_trade_query(
            out_trade_no="out_trade_no",
        )
        self.assertTrue(mock_urlopen.called)

    @mock.patch("alipay.urlopen")
    def test_alipay_trade_cancel(self, mock_urlopen):
        alipay = self.get_client("RSA2")
        response = mock.Mock()
        response.read.return_value = self._prepare_cancel_face_to_face_response(alipay)
        mock_urlopen.return_value = response

        alipay.api_alipay_trade_cancel(
            out_trade_no="out_trade_no",
        )
        self.assertTrue(mock_urlopen.called)

    @mock.patch("alipay.urlopen")
    def test_precreate_face_to_face_trade(self, mock_urlopen):
        alipay = self.get_client("RSA2")
        response = mock.Mock()
        response.read.return_value = self._prepare_precreate_face_to_face_response(alipay)
        mock_urlopen.return_value = response

        alipay.api_alipay_trade_precreate(
            "out_trade_no", 12, "test subject"
        )
        self.assertTrue(mock_urlopen.called)

    @mock.patch("alipay.urlopen")
    def test_precreate_face_to_face_trade_with_exception(self, mock_urlopen):
        alipay = self.get_client("RSA2")
        response = mock.Mock()
        return_value = self._prepare_precreate_face_to_face_response(alipay)
        # 让签名失效
        return_value = return_value.replace(b"name", b"name2")
        response.read.return_value = return_value
        mock_urlopen.return_value = response

        with self.assertRaises(AliPayValidationError):
            alipay.api_alipay_trade_precreate(
                "out_trade_no", 12, "test subject"
            )

    @mock.patch("alipay.urlopen")
    def test_alipay_fund_trans_toaccount_transfer(self, mock_urlopen):
        alipay = self.get_client("RSA2")
        response = mock.Mock()
        response.read.return_value = self._prepare_alipay_fund_trans_toaccount_transfer_respone(alipay)
        mock_urlopen.return_value = response

        alipay.api_alipay_fund_trans_toaccount_transfer(
            "out_biz_no",
            "ALIPAY_USERID",
            "alipay account",
            12.3
        )

        self.assertTrue(mock_urlopen.called)

    @mock.patch("alipay.urlopen")
    def test_alipay_fund_trans_order_query(self, mock_urlopen):
        alipay = self.get_client("RSA2")
        response = mock.Mock()
        response.read.return_value = self._prepare_alipay_fund_trans_order_query(alipay)
        mock_urlopen.return_value = response

        alipay.api_alipay_fund_trans_order_query(
            "out_biz_no",
        )

        self.assertTrue(mock_urlopen.called)

    def test_encodnig(self):
        """编码测试"""
        import sys
        if str(sys.version[0]) == "3":
            subject = "中文测试"
        else:
            subject = u"中文测试".encode("utf8")

        alipay = self.get_client(sign_type="RSA2")
        alipay.api_alipay_trade_page_pay(
            out_trade_no="out_trade_no",
            total_amount=100,
            subject=subject,
            return_url="http://baidu.com"
        )
        alipay.api_alipay_trade_wap_pay(
            out_trade_no="out_trade_no",
            total_amount=100,
            subject=subject,
            return_url="http://baidu.com"
        )

        alipay = self.get_client(sign_type="RSA")
        alipay.api_alipay_trade_page_pay(
            out_trade_no="out_trade_no",
            total_amount=100,
            subject=subject,
            return_url="http://baidu.com"
        )
        alipay.api_alipay_trade_app_pay(
            out_trade_no="out_trade_no",
            total_amount=100,
            subject=subject,
            return_url="http://baidu.com"
        )

    def test_encoding_verify(self):
        data = {
          "seller_email": "olfwxa9760@sandbox.com",
          "trade_no": "2017041121001004070200183979",
          "seller_id": "2088102179075543",
          "total_amount": "12.00",
          "buyer_id": "2088102169481075",
          "buyer_logon_id": "csq***@sandbox.com",
          "charset": "utf-8",
          "app_id": "2016101100660467",
          "auth_app_id": "2016101100660467",
          "gmt_create": "2017-04-11 14:55:44",
          "version": "1.0",
          "sign_type": "RSA2",
          "out_trade_no": "20170411145511",
          "notify_time": "2017-04-11 14:55:44",
          "trade_status": "WAIT_BUYER_PAY",
          "notify_id": "4e5a35340926d9e4405f4f7b75b5d45gji",
          "notify_type": "trade_status_sync",
          "subject": u"测试"
        }
        alipay = self.get_client(sign_type="RSA2")
        alipay.verify(data, "ssss")

=======
>>>>>>> 422b10ec
    def test__get_string_to_be_signed(self):
        alipay = self.get_client("RSA2")

        # 简单测试
        s = """{"response_type":{"key1":"name"}}"""
        expected = """{"key1":"name"}"""
        returned = alipay.get_string_to_be_signed(s, "response_type")
        self.assertEqual(expected, returned)
        # 嵌套测试
        s = """{"response_type":{"key1":{"key2": ""}}}"""
        expected = """{"key1":{"key2": ""}}"""
        returned = alipay.get_string_to_be_signed(s, "response_type")
        self.assertEqual(expected, returned)
        # 嵌套测试
        s = """{"response_type":{"key1":{"key2": {"key3": ""}}}}"""
        expected = """{"key1":{"key2": {"key3": ""}}}"""
        returned = alipay._AliPay__get_string_to_be_signed(s, "response_type")
        self.assertEqual(expected, returned)
        # 不合法测试, 不报错就好
        s = """{"response_type":{"key1":{"key2": {{"""
<<<<<<< HEAD
        alipay._AliPay__get_string_to_be_signed(s, "response_type")
        # 不合法测试, 不报错就好
        s = """{"response_type":"key1":"key2":"""
        alipay._AliPay__get_string_to_be_signed(s, "response_type")
=======
        alipay.get_string_to_be_signed(s, "response_type")
>>>>>>> 422b10ec
<|MERGE_RESOLUTION|>--- conflicted
+++ resolved
@@ -26,13 +26,9 @@
 
     def setUp(self):
         super(AliPayTestCase, self).setUp()
-<<<<<<< HEAD
-        self.__app_private_key_path, self.__app_public_key_path = helper.get_app_certs()
-=======
         self.__private_key, self.__ali_public_key = helper.get_certs()
         self.__private_key_path, self.__ali_public_key_path = \
             helper.get_certs_path()
->>>>>>> 422b10ec
 
     def _prepare_sync_response(self, alipay, response_type):
         """sign data with private key so we can validate with our public key 
@@ -44,11 +40,7 @@
         }
         response = {
             response_type: data,
-<<<<<<< HEAD
-            "sign": alipay._sign(json.dumps(data))
-=======
             "sign": alipay._sign(json.dumps(data), self.__private_key)
->>>>>>> 422b10ec
         }
         return json.dumps(response).encode("utf-8")
 
@@ -56,48 +48,6 @@
         return self._prepare_sync_response(alipay,
                                            "alipay_system_oauth_token_response")
 
-<<<<<<< HEAD
-    def _prepare_create_face_to_face_response(self, alipay):
-        return self._prepare_sync_response(alipay, "alipay_trade_pay_response")
-
-    def _prepare_refund_face_to_face_response(self, alipay):
-        return self._prepare_sync_response(alipay, "alipay_trade_refund_response")
-
-    def _prepare_alipay_fund_trans_toaccount_transfer_respone(self, alipay):
-        return self._prepare_sync_response(alipay, "alipay_fund_trans_toaccount_transfer_response")
-
-    def _prepare_alipay_fund_trans_order_query(self, alipay):
-        return self._prepare_sync_response(alipay, "alipay_fund_trans_order_query_response")
-
-    def get_client(self, sign_type):
-        return AliPay(
-            appid="appid",
-            app_notify_url="http://example.com/app_notify_url",
-            app_private_key_path=self.__app_private_key_path,
-            alipay_public_key_path=self.__app_public_key_path,
-            sign_type=sign_type
-        )
-
-    @mock.patch("alipay.urlopen")
-    def test_alipay_trade_refund(self, mock_urlopen):
-        """ 调用之后向支付宝服务器发送了申请,程序能够处理中文
-        """
-        alipay = self.get_client("RSA")
-        # 配置urlopen返回值
-        response = mock.Mock()
-        response.read.return_value = self._prepare_refund_face_to_face_response(alipay)
-        mock_urlopen.return_value = response
-
-        data = {
-            "out_trade_no": "test_ouit_trade_no",
-            "refund_amount": 0.01,
-            "refund_reason": "中文测试"
-        }
-
-        alipay.api_alipay_trade_refund(**data)
-        self.assertTrue(mock_urlopen.called)
-
-=======
     def get_client(self, sign_type):
         return AliPayClient(
             appid="appid",
@@ -107,22 +57,14 @@
             sign_type=sign_type
         )
 
->>>>>>> 422b10ec
     def test_sign_data_with_private_key_sha1(self):
         """openssl 以及 alipay 分别对数据进行签名，得到同样的结果
         """
         alipay = self.get_client("RSA")
-<<<<<<< HEAD
-        result1 = alipay._sign("hello\n")
-        result2 = subprocess.check_output(
-            "echo hello | openssl sha -sha1 -sign {} | openssl base64".format(
-                self.__app_private_key_path
-=======
         result1 = alipay._sign("hello\n", self.__private_key)
         result2 = subprocess.check_output(
             "echo hello | openssl sha -sha1 -sign {} | openssl base64".format(
                 self.__private_key_path
->>>>>>> 422b10ec
             ), shell=True).decode("utf-8")
         result2 = result2.replace("\n", "")
         self.assertEqual(result1, result2)
@@ -131,17 +73,10 @@
         """openssl 以及 alipay 分别对数据进行签名，得到同样的结果
         """
         alipay = self.get_client("RSA2")
-<<<<<<< HEAD
-        result1 = alipay._sign("hello\n")
-        result2 = subprocess.check_output(
-            "echo hello | openssl sha -sha256 -sign {} | openssl base64".format(
-                self.__app_private_key_path
-=======
         result1 = alipay._sign("hello\n", self.__private_key)
         result2 = subprocess.check_output(
             "echo hello | openssl sha -sha256 -sign {} | openssl base64".format(
                 self.__private_key_path
->>>>>>> 422b10ec
             ), shell=True).decode("utf-8")
         result2 = result2.replace("\n", "")
         self.assertEqual(result1, result2)
@@ -149,14 +84,6 @@
     def test_verify_sha1(self):
         alipay = self.get_client("RSA")
         raw_content = "hello\n"
-<<<<<<< HEAD
-        signature = alipay._sign(raw_content)
-
-        # 签名验证成功
-        self.assertTrue(alipay._verify(raw_content, signature))
-        # 签名失败
-        self.assertFalse(alipay._verify(raw_content[:-1], signature))
-=======
         signature = alipay._sign(raw_content, self.__private_key)
 
         # 签名验证成功
@@ -165,22 +92,10 @@
         # 签名失败
         self.assertFalse(alipay._verify(raw_content[:-1], signature,
                                         self.__ali_public_key))
->>>>>>> 422b10ec
 
     def test_verify_sha256(self):
         alipay = self.get_client("RSA2")
         raw_content = "hello\n"
-<<<<<<< HEAD
-        signature = alipay._sign(raw_content)
-
-        # 签名验证成功
-        self.assertTrue(alipay._verify(raw_content, signature))
-        # 签名失败
-        self.assertFalse(alipay._verify(raw_content[:-1], signature))
-
-    @mock.patch("alipay.urlopen")
-    def test_alipay_trade_pay(self, mock_urlopen):
-=======
         signature = alipay._sign(raw_content, self.__private_key)
 
         # 签名验证成功
@@ -192,170 +107,18 @@
 
     @mock.patch("alipay.urlopen")
     def test_get_oauth_token(self, mock_urlopen):
->>>>>>> 422b10ec
         alipay = self.get_client("RSA")
 
         response = mock.Mock()
         response.read.return_value = self._prepare_get_oauth_token_response(alipay)
         mock_urlopen.return_value = response
 
-<<<<<<< HEAD
-        alipay.api_alipay_trade_pay(
-            "out_trade_no",
-            "wave_code",
-            "auth_code",
-            "subject"
-=======
         alipay.get_oauth_token(
             grant_type='code'
->>>>>>> 422b10ec
         )
 
         self.assertTrue(mock_urlopen.called)
 
-<<<<<<< HEAD
-    @mock.patch("alipay.urlopen")
-    def test_query(self, mock_urlopen):
-        alipay = self.get_client("RSA2")
-        response = mock.Mock()
-        response.read.return_value = self._prepare_query_face_to_face_response(alipay)
-        mock_urlopen.return_value = response
-
-        alipay.api_alipay_trade_query(
-            out_trade_no="out_trade_no",
-        )
-        self.assertTrue(mock_urlopen.called)
-
-    @mock.patch("alipay.urlopen")
-    def test_alipay_trade_cancel(self, mock_urlopen):
-        alipay = self.get_client("RSA2")
-        response = mock.Mock()
-        response.read.return_value = self._prepare_cancel_face_to_face_response(alipay)
-        mock_urlopen.return_value = response
-
-        alipay.api_alipay_trade_cancel(
-            out_trade_no="out_trade_no",
-        )
-        self.assertTrue(mock_urlopen.called)
-
-    @mock.patch("alipay.urlopen")
-    def test_precreate_face_to_face_trade(self, mock_urlopen):
-        alipay = self.get_client("RSA2")
-        response = mock.Mock()
-        response.read.return_value = self._prepare_precreate_face_to_face_response(alipay)
-        mock_urlopen.return_value = response
-
-        alipay.api_alipay_trade_precreate(
-            "out_trade_no", 12, "test subject"
-        )
-        self.assertTrue(mock_urlopen.called)
-
-    @mock.patch("alipay.urlopen")
-    def test_precreate_face_to_face_trade_with_exception(self, mock_urlopen):
-        alipay = self.get_client("RSA2")
-        response = mock.Mock()
-        return_value = self._prepare_precreate_face_to_face_response(alipay)
-        # 让签名失效
-        return_value = return_value.replace(b"name", b"name2")
-        response.read.return_value = return_value
-        mock_urlopen.return_value = response
-
-        with self.assertRaises(AliPayValidationError):
-            alipay.api_alipay_trade_precreate(
-                "out_trade_no", 12, "test subject"
-            )
-
-    @mock.patch("alipay.urlopen")
-    def test_alipay_fund_trans_toaccount_transfer(self, mock_urlopen):
-        alipay = self.get_client("RSA2")
-        response = mock.Mock()
-        response.read.return_value = self._prepare_alipay_fund_trans_toaccount_transfer_respone(alipay)
-        mock_urlopen.return_value = response
-
-        alipay.api_alipay_fund_trans_toaccount_transfer(
-            "out_biz_no",
-            "ALIPAY_USERID",
-            "alipay account",
-            12.3
-        )
-
-        self.assertTrue(mock_urlopen.called)
-
-    @mock.patch("alipay.urlopen")
-    def test_alipay_fund_trans_order_query(self, mock_urlopen):
-        alipay = self.get_client("RSA2")
-        response = mock.Mock()
-        response.read.return_value = self._prepare_alipay_fund_trans_order_query(alipay)
-        mock_urlopen.return_value = response
-
-        alipay.api_alipay_fund_trans_order_query(
-            "out_biz_no",
-        )
-
-        self.assertTrue(mock_urlopen.called)
-
-    def test_encodnig(self):
-        """编码测试"""
-        import sys
-        if str(sys.version[0]) == "3":
-            subject = "中文测试"
-        else:
-            subject = u"中文测试".encode("utf8")
-
-        alipay = self.get_client(sign_type="RSA2")
-        alipay.api_alipay_trade_page_pay(
-            out_trade_no="out_trade_no",
-            total_amount=100,
-            subject=subject,
-            return_url="http://baidu.com"
-        )
-        alipay.api_alipay_trade_wap_pay(
-            out_trade_no="out_trade_no",
-            total_amount=100,
-            subject=subject,
-            return_url="http://baidu.com"
-        )
-
-        alipay = self.get_client(sign_type="RSA")
-        alipay.api_alipay_trade_page_pay(
-            out_trade_no="out_trade_no",
-            total_amount=100,
-            subject=subject,
-            return_url="http://baidu.com"
-        )
-        alipay.api_alipay_trade_app_pay(
-            out_trade_no="out_trade_no",
-            total_amount=100,
-            subject=subject,
-            return_url="http://baidu.com"
-        )
-
-    def test_encoding_verify(self):
-        data = {
-          "seller_email": "olfwxa9760@sandbox.com",
-          "trade_no": "2017041121001004070200183979",
-          "seller_id": "2088102179075543",
-          "total_amount": "12.00",
-          "buyer_id": "2088102169481075",
-          "buyer_logon_id": "csq***@sandbox.com",
-          "charset": "utf-8",
-          "app_id": "2016101100660467",
-          "auth_app_id": "2016101100660467",
-          "gmt_create": "2017-04-11 14:55:44",
-          "version": "1.0",
-          "sign_type": "RSA2",
-          "out_trade_no": "20170411145511",
-          "notify_time": "2017-04-11 14:55:44",
-          "trade_status": "WAIT_BUYER_PAY",
-          "notify_id": "4e5a35340926d9e4405f4f7b75b5d45gji",
-          "notify_type": "trade_status_sync",
-          "subject": u"测试"
-        }
-        alipay = self.get_client(sign_type="RSA2")
-        alipay.verify(data, "ssss")
-
-=======
->>>>>>> 422b10ec
     def test__get_string_to_be_signed(self):
         alipay = self.get_client("RSA2")
 
@@ -369,18 +132,6 @@
         expected = """{"key1":{"key2": ""}}"""
         returned = alipay.get_string_to_be_signed(s, "response_type")
         self.assertEqual(expected, returned)
-        # 嵌套测试
-        s = """{"response_type":{"key1":{"key2": {"key3": ""}}}}"""
-        expected = """{"key1":{"key2": {"key3": ""}}}"""
-        returned = alipay._AliPay__get_string_to_be_signed(s, "response_type")
-        self.assertEqual(expected, returned)
         # 不合法测试, 不报错就好
         s = """{"response_type":{"key1":{"key2": {{"""
-<<<<<<< HEAD
-        alipay._AliPay__get_string_to_be_signed(s, "response_type")
-        # 不合法测试, 不报错就好
-        s = """{"response_type":"key1":"key2":"""
-        alipay._AliPay__get_string_to_be_signed(s, "response_type")
-=======
-        alipay.get_string_to_be_signed(s, "response_type")
->>>>>>> 422b10ec
+        alipay.get_string_to_be_signed(s, "response_type")